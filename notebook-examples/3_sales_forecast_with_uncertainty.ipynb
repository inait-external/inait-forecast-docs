{
 "cells": [
  {
   "cell_type": "markdown",
   "id": "1840101c",
   "metadata": {},
   "source": [
    "## Prediction intervals for demand forecasting \n",
    "\n",
    "In this notebook, we introduce *prediction intervals* for the first time. Unlike a single point forecast, which reflects the most likely value of the time series, a prediction interval shows a range of plausible values based on past data. For example, if we choose an 80% prediction interval, it means that, if the pattern holds in the future, 8 out of 10 times the actual value we are trying to predict should fall within these bounds.\n",
    "\n",
    "This is important because it turns the forecast into a **decision-making tool**. For example, in a retail setting:\n",
    "- If the priority is to minimise stock surplus, decisions can be guided closer to the lower bound.\n",
    "- If the priority is to reduce the risk of stockouts, the upper bound will be more relevant.\n",
    "\n",
    "For demonstration, we use the well-known M5 dataset (source: Makridakis, Spyros, et al., \"M5 accuracy competition: Results, findings, and conclusions\", International Journal of Forecasting, 2022), which contains daily sales data for thousands of products sold in Walmart stores across the U.S. We work with only a subset of products for a single store to speed up computation, but the same approach scales to larger sets."
   ]
  },
  {
   "cell_type": "markdown",
   "id": "e00050d3",
   "metadata": {},
   "source": [
    "### Prerequisites\n",
    "\n",
    "Let's import the relevant packages and load the credentials that you've inserted in `credentials.txt`."
   ]
  },
  {
   "cell_type": "code",
   "execution_count": null,
   "id": "a8e2cd80",
   "metadata": {},
   "outputs": [],
   "source": [
    "import sys\n",
    "import pathlib\n",
    "\n",
    "import pandas as pd\n",
    "\n",
    "sys.path.append(pathlib.Path().resolve().parent.as_posix())\n",
    "\n",
    "from inait import predict, plot, check_coverage, load_credentials\n",
    "\n",
    "base_url, auth_key = load_credentials(\"../credentials.txt\")"
   ]
  },
  {
   "cell_type": "markdown",
   "id": "77a4bc54",
   "metadata": {},
   "source": [
    "### Load the dataset \n",
    "\n",
    "Here, we load the 3'049 products sold in one of the stores from the M5 dataset. To speed up computation, we predict only a random subset of 6 time series. Training on the full set of products would involve using clusters in Azure ML Forecasting, which could take a couple of hours."
   ]
  },
  {
   "cell_type": "code",
   "execution_count": null,
   "id": "7c86e340",
   "metadata": {},
   "outputs": [],
   "source": [
    "# Load data\n",
    "data_path = \"../data/M5_store_CA_1.csv\"\n",
    "y = pd.read_csv(data_path, index_col=0)\n",
    "\n",
    "selected_nb_columns = 6\n",
    "y_sample = y.sample(n=selected_nb_columns, axis=1, random_state=82025)\n",
    "target_columns = y_sample.columns  # List of target columns to predict\n",
    "\n",
    "# Configure prediction parameters\n",
    "forecasting_horizon = 28  # Predict 28 time steps ahead (~1 month)\n",
    "observation_length = 28 * 2  # Use last 56 time steps as historical context (~2 months)\n",
    "prediction_interval_level = (\n",
    "    80  # Prediction interval level (e.g., 80% confidence interval)\n",
    ")\n",
    "positive_predictions_only = True  # Ensure all predictions are non-negative  (in this case sales cannot be negative)"
   ]
  },
  {
   "cell_type": "code",
   "execution_count": null,
   "id": "88feac29",
   "metadata": {},
   "outputs": [],
   "source": [
    "plot(\n",
    "    historical_data=y.loc[:, target_columns],\n",
    "    observation_length=len(y),\n",
    ")"
   ]
  },
  {
   "cell_type": "markdown",
   "id": "ba003d09",
   "metadata": {},
   "source": [
    "### Predict and plot results"
   ]
  },
  {
   "cell_type": "code",
   "execution_count": null,
   "id": "104c6613",
   "metadata": {},
   "outputs": [],
   "source": [
    "results = predict(\n",
    "    base_url=base_url,\n",
    "    auth_key=auth_key,\n",
    "    data=y.iloc[:-forecasting_horizon, :],  # Keep the last observations as ground truth\n",
    "    target_columns=target_columns,\n",
    "    forecasting_horizon=forecasting_horizon,\n",
    "    observation_length=observation_length,\n",
    "    prediction_interval_levels=prediction_interval_level,\n",
    "    positive_predictions_only=positive_predictions_only,\n",
    ")\n",
    "\n",
    "results[\"prediction\"]"
   ]
  },
  {
   "cell_type": "code",
   "execution_count": null,
   "id": "c3299853",
   "metadata": {},
   "outputs": [],
   "source": [
    "plot(\n",
    "    historical_data=y.loc[:, target_columns],\n",
    "    predicted_data=results[\"prediction\"],\n",
    "    observation_length=observation_length\n",
    "    * 3,  # change this to see more or less historical data; less historical data means more zoomed-in plot\n",
    ")"
   ]
  },
  {
   "cell_type": "markdown",
   "id": "ddc29640",
   "metadata": {},
   "source": [
    "### How well do our prediction intervals capture reality?\n",
    "\n",
    "Now we will check how often the actual sales values fall inside the predicted interval for each product and time point. For example, with an 80% prediction interval, we expect about 8 out of 10 actual values to be within the predicted range. This helps us see if our uncertainty estimates are well-calibrated: if the percentage is much lower, our intervals may be too narrow; if much higher, they may be too wide. This is a practical way to validate whether our forecasts provide reliable guidance for decision-making."
   ]
  },
  {
   "cell_type": "code",
   "execution_count": null,
   "id": "444e9760",
   "metadata": {},
   "outputs": [],
   "source": [
    "check_coverage(\n",
    "    historical_data=y.loc[:, target_columns],\n",
    "    prediction_data=results[\"prediction\"],\n",
    "    prediction_interval_level=prediction_interval_level,\n",
    ")"
   ]
  },
  {
   "cell_type": "markdown",
   "id": "3f7ca6cc",
   "metadata": {},
   "source": [
    "We observe that about 78% of the actual sales fall within the 80% prediction interval. Since we are working with only a small number of products and time points, some deviation from the nominal 80% is perfectly normal. This result is close enough to indicate that our prediction intervals are well-calibrated"
   ]
  },
  {
   "cell_type": "markdown",
   "id": "7b91dcd1",
   "metadata": {},
   "source": [
    "### Now it's your turn:\n",
    "\n",
    "This notebook shows how our forecasting can not only predict future demand but also quantify uncertainty, giving decision-makers a clear range to plan for.\n",
    "\n",
    "Try adjusting the prediction interval level; higher values increase confidence but also produce a wider band. You can also change the list of products to predict and see how the model behaves on a different set, or experiment with more advanced models by following the example in Notebook 1."
   ]
  },
  {
   "cell_type": "markdown",
   "id": "1fff1bcd",
   "metadata": {},
   "source": [
    "\n",
    "### Possible extensions for this Notebook:\n",
    "\n",
    "1. **Introduce hierarchical forecasting**: Compare two approaches:\n",
    "    - Predict all product-level time series in a department and sum the forecasts.\n",
    "    - Predict the department's total demand directly.\n",
    "\n",
    "    This choice often depends on business priorities, but ensuring forecasts are coherent across levels is key.\n",
    "\n",
    "2. **Add what-if scenarios**: Include selling price variations as input features to explore questions like: *What happens to demand if we raise prices by 5%?*\n",
    "\n",
    "3. **Demonstrate the value of additional features**: Show how forecast accuracy improves when we include extra features. In future releases, we plan to offer a built-in feature engineering tool to make this process seamless.\n",
    "\n",
    "4. **Handling intermittent demand patterns**: Retail demand often has long periods of zero sales. A future release could include models designed specifically for these challenging patterns."
   ]
<<<<<<< HEAD
=======
  },
  {
   "cell_type": "markdown",
   "id": "176f66ea",
   "metadata": {},
   "source": []
>>>>>>> 0f13d005
  }
 ],
 "metadata": {
  "kernelspec": {
   "display_name": "inait-predict-examples",
   "language": "python",
   "name": "python3"
  },
  "language_info": {
   "codemirror_mode": {
    "name": "ipython",
    "version": 3
   },
   "file_extension": ".py",
   "mimetype": "text/x-python",
   "name": "python",
   "nbconvert_exporter": "python",
   "pygments_lexer": "ipython3",
   "version": "3.12.9"
  }
 },
 "nbformat": 4,
 "nbformat_minor": 5
}<|MERGE_RESOLUTION|>--- conflicted
+++ resolved
@@ -200,15 +200,6 @@
     "\n",
     "4. **Handling intermittent demand patterns**: Retail demand often has long periods of zero sales. A future release could include models designed specifically for these challenging patterns."
    ]
-<<<<<<< HEAD
-=======
-  },
-  {
-   "cell_type": "markdown",
-   "id": "176f66ea",
-   "metadata": {},
-   "source": []
->>>>>>> 0f13d005
   }
  ],
  "metadata": {
