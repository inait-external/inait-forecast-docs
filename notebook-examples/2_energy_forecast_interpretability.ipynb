{
 "cells": [
  {
   "cell_type": "markdown",
   "id": "1840101c",
   "metadata": {},
   "source": [
    "## Understanding What Drives the Forecast\n",
    "In this notebook, we focus on interpretability, i.e., understanding why the model makes its predictions. We introduce a way to measure how much each input factor contributes to the forecast. This helps identify the key drivers behind the predictions and supports informed decision-making.\n",
    "\n",
    "For this example, we use the German energy day-ahead hourly prediction dataset with two main features:\n",
    "- Consumption: the actual electricity demand.\n",
    "- Residual load: the demand not covered by renewable generation.\n",
    "\n",
    "By examining the relative importance of these features, we can see which factors most influence the forecast at different times, enabling better operational and strategic planning."
   ]
  },
  {
   "cell_type": "markdown",
   "id": "e00050d3",
   "metadata": {},
   "source": [
    "### Prerequisites\n",
    "\n",
    "Let's import the relevant packages and load the credentials that you've inserted in `credentials.txt`."
   ]
  },
  {
   "cell_type": "code",
   "execution_count": null,
   "id": "b8c745bc",
   "metadata": {},
   "outputs": [],
   "source": [
    "import sys\n",
    "import pathlib\n",
    "\n",
    "import pandas as pd\n",
    "\n",
    "sys.path.append(pathlib.Path().resolve().parent.as_posix())\n",
    "\n",
    "from inait import explain, predict, plot, load_credentials\n",
    "\n",
    "base_url, auth_key = load_credentials(\"../credentials.txt\")"
   ]
  },
  {
   "cell_type": "markdown",
   "id": "feea1e14",
   "metadata": {},
   "source": [
    "### Load the dataset\n",
    "\n"
   ]
  },
  {
   "cell_type": "code",
   "execution_count": null,
   "id": "7c86e340",
   "metadata": {},
   "outputs": [],
   "source": [
    "### Load the data\n",
    "data_path = \"../data/power_day_ahead.csv\"\n",
    "data = pd.read_csv(\n",
    "    data_path, index_col=0\n",
    ")  # dataset must have a valid datetime index with fixed frequency\n",
    "plot(historical_data=data, observation_length=int(data.shape[0] * 0.5))"
   ]
  },
  {
   "cell_type": "markdown",
   "id": "11c065e0",
   "metadata": {},
   "source": [
    "### Forecasting setup and run \n",
    "We set the target variable to be the price `DE_Spot_EPEX_1H_A`, besides that we will use two features to train the model: `DE_Residual_Load_15M_A_AVG`, and `DE_Consumption_15M_A_AVG`."
   ]
  },
  {
   "cell_type": "code",
   "execution_count": null,
   "id": "17f13c19",
   "metadata": {},
   "outputs": [],
   "source": [
    "# Configure prediction parameters\n",
    "target_columns = [\n",
    "    \"DE_Spot_EPEX_1H_A\"\n",
    "]  # List of target columns to predict in the dataset\n",
    "feature_columns = [\n",
    "    \"DE_Residual_Load_15M_A_AVG\",\n",
    "    \"DE_Consumption_15M_A_AVG\",\n",
    "]  # Optional: List of feature columns to use for prediction\n",
    "forecasting_horizon = 24  # Predict 24 time steps ahead (1 day)\n",
    "observation_length = 24  # Use last 24 time steps as historical context (1 day)"
   ]
  },
  {
   "cell_type": "code",
   "execution_count": null,
   "id": "104c6613",
   "metadata": {},
   "outputs": [],
   "source": [
    "results, session_ids = {}, {}\n",
    "for features in [\"Price-only model \", \"Price + other drivers model\"]:\n",
    "    if features == \"Price + other drivers model\":\n",
    "        _feature_columns = feature_columns\n",
    "    else:\n",
    "        _feature_columns = None\n",
    "\n",
    "    result = predict(\n",
    "        base_url=base_url,\n",
    "        auth_key=auth_key,\n",
    "        data=data.iloc[\n",
    "            :-forecasting_horizon, :\n",
    "        ],  # we keep the last 24 observations as ground truth\n",
    "        target_columns=target_columns,\n",
    "        feature_columns=_feature_columns,\n",
    "        forecasting_horizon=forecasting_horizon,\n",
    "        observation_length=observation_length,\n",
    "        model=\"inait-basic\",  # Use the advanced model for prediction\n",
    "    )\n",
    "\n",
    "    results[features] = result[\"prediction\"]\n",
    "    session_ids[features] = result[\"session_id\"]\n",
    "\n",
    "results[\"Price + other drivers model\"]"
   ]
  },
  {
   "cell_type": "code",
   "execution_count": null,
   "id": "c3299853",
   "metadata": {},
   "outputs": [],
   "source": [
    "plot(\n",
    "    historical_data=data.loc[:, target_columns],\n",
    "    predicted_data=results,\n",
    "    observation_length=24 * 5,\n",
    ")"
   ]
  },
  {
   "cell_type": "markdown",
   "id": "29443d60",
   "metadata": {},
<<<<<<< HEAD
   "source": "Now let's run inait `explain` feature to identify the main drivers behind the predictions. Each forecasting horizon may have different key drivers (by default, the first forecasting horizon is shown, but you can change this).\n\nIn this example, we display the drivers for the prediction at 19:00, a classic peak time in the energy market that is notoriously difficult to forecast accurately. The bars in the plot are ordered by their importance. Each bar is labeled with a variable name (e.g., price, consumption, or residual load) and a time reference in the format `t-1`, `t-2`, …, `t-observation_length`.\n\nThis time reference indicates which historical time step of that variable is influential. For example, if `price (t-1)` appears in the top 10, it means that  most recent observation of the price variable is among the most important predictors."
=======
   "source": [
    "Now let’s run inait `explain` feature to identify the main drivers behind the predictions. Each forecasting horizon may have different key drivers (by default, the first forecasting horizon is shown, but you can change this).\n",
    "\n",
    "In this example, we display the drivers for the prediction at 19:00, a classic peak time in the energy market that is notoriously difficult to forecast accurately. The bars in the plot are ordered by their importance. Each bar is labeled with a variable name (e.g., price, consumption, or residual load) and a time reference in the format `t-1`, `t-2`, …, `t-observation_length`.\n",
    "\n",
    "This time reference indicates which historical time step of that variable is influential. For example, if `price (t-1)` appears in the top 10, it means that  most recent observation of the price vartiable is among the most important predictors."
   ]
>>>>>>> efa6f1b4
  },
  {
   "cell_type": "code",
   "execution_count": null,
   "id": "cfd19d99",
   "metadata": {},
   "outputs": [],
   "source": [
    "explain(\n",
    "    session_id=session_ids[\"Price + other drivers model\"],\n",
    "    base_url=base_url,\n",
    "    auth_key=auth_key,\n",
    "    historical_data=data.iloc[\n",
    "        :-24, :\n",
    "    ],  # we keep the last 24 observations as ground truth\n",
    "    max_drivers_displayed=10,\n",
    "    forecasted_step=18,  # 19:00 is a classic peak time in the energy market\n",
    ")"
   ]
  },
  {
   "cell_type": "markdown",
   "id": "688f39ef",
   "metadata": {},
   "source": [
    "### Comments on results\n",
    "\n",
    "We have run two models: one without features and one with features. The model with features demonstrates higher accuracy. The explanation plot reveals that consumption is one of the main drivers of the prediction, highlighting the critical importance of domain knowledge when selecting features for forecasting models. This analysis confirms that well-chosen features based on domain expertise can substantially improve model performance and interpretability."
   ]
  }
 ],
 "metadata": {
  "kernelspec": {
   "display_name": "inait-predict-examples",
   "language": "python",
   "name": "python3"
  },
  "language_info": {
   "codemirror_mode": {
    "name": "ipython",
    "version": 3
   },
   "file_extension": ".py",
   "mimetype": "text/x-python",
   "name": "python",
   "nbconvert_exporter": "python",
   "pygments_lexer": "ipython3",
   "version": "3.13.3"
  }
 },
 "nbformat": 4,
 "nbformat_minor": 5
}<|MERGE_RESOLUTION|>--- conflicted
+++ resolved
@@ -147,17 +147,7 @@
    "cell_type": "markdown",
    "id": "29443d60",
    "metadata": {},
-<<<<<<< HEAD
    "source": "Now let's run inait `explain` feature to identify the main drivers behind the predictions. Each forecasting horizon may have different key drivers (by default, the first forecasting horizon is shown, but you can change this).\n\nIn this example, we display the drivers for the prediction at 19:00, a classic peak time in the energy market that is notoriously difficult to forecast accurately. The bars in the plot are ordered by their importance. Each bar is labeled with a variable name (e.g., price, consumption, or residual load) and a time reference in the format `t-1`, `t-2`, …, `t-observation_length`.\n\nThis time reference indicates which historical time step of that variable is influential. For example, if `price (t-1)` appears in the top 10, it means that  most recent observation of the price variable is among the most important predictors."
-=======
-   "source": [
-    "Now let’s run inait `explain` feature to identify the main drivers behind the predictions. Each forecasting horizon may have different key drivers (by default, the first forecasting horizon is shown, but you can change this).\n",
-    "\n",
-    "In this example, we display the drivers for the prediction at 19:00, a classic peak time in the energy market that is notoriously difficult to forecast accurately. The bars in the plot are ordered by their importance. Each bar is labeled with a variable name (e.g., price, consumption, or residual load) and a time reference in the format `t-1`, `t-2`, …, `t-observation_length`.\n",
-    "\n",
-    "This time reference indicates which historical time step of that variable is influential. For example, if `price (t-1)` appears in the top 10, it means that  most recent observation of the price vartiable is among the most important predictors."
-   ]
->>>>>>> efa6f1b4
   },
   {
    "cell_type": "code",
